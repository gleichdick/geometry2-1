/*
 * Copyright (c) 2008, Willow Garage, Inc.
 * All rights reserved.
 *
 * Redistribution and use in source and binary forms, with or without
 * modification, are permitted provided that the following conditions are met:
 *
 *     * Redistributions of source code must retain the above copyright
 *       notice, this list of conditions and the following disclaimer.
 *     * Redistributions in binary form must reproduce the above copyright
 *       notice, this list of conditions and the following disclaimer in the
 *       documentation and/or other materials provided with the distribution.
 *     * Neither the name of the Willow Garage, Inc. nor the names of its
 *       contributors may be used to endorse or promote products derived from
 *       this software without specific prior written permission.
 *
 * THIS SOFTWARE IS PROVIDED BY THE COPYRIGHT HOLDERS AND CONTRIBUTORS "AS IS"
 * AND ANY EXPRESS OR IMPLIED WARRANTIES, INCLUDING, BUT NOT LIMITED TO, THE
 * IMPLIED WARRANTIES OF MERCHANTABILITY AND FITNESS FOR A PARTICULAR PURPOSE
 * ARE DISCLAIMED. IN NO EVENT SHALL THE COPYRIGHT OWNER OR CONTRIBUTORS BE
 * LIABLE FOR ANY DIRECT, INDIRECT, INCIDENTAL, SPECIAL, EXEMPLARY, OR
 * CONSEQUENTIAL DAMAGES (INCLUDING, BUT NOT LIMITED TO, PROCUREMENT OF
 * SUBSTITUTE GOODS OR SERVICES; LOSS OF USE, DATA, OR PROFITS; OR BUSINESS
 * INTERRUPTION) HOWEVER CAUSED AND ON ANY THEORY OF LIABILITY, WHETHER IN
 * CONTRACT, STRICT LIABILITY, OR TORT (INCLUDING NEGLIGENCE OR OTHERWISE)
 * ARISING IN ANY WAY OUT OF THE USE OF THIS SOFTWARE, EVEN IF ADVISED OF THE
 * POSSIBILITY OF SUCH DAMAGE.
 */

/** \author Tully Foote */

#ifndef TF2_BUFFER_CORE_H
#define TF2_BUFFER_CORE_H

#include "LinearMath/Transform.h"
#include "transform_storage.h"

#include <algorithm>
#include <cmath>
#include <string>

//#include "geometry_msgs/TwistStamped.h"
#include "geometry_msgs/msg/transform_stamped.hpp"

#include <map>
#include <unordered_map>
#include <mutex>
#include <functional>
#include <memory>

#include <tf2/exceptions.h>

namespace tf2
{

typedef std::pair<TimePoint, CompactFrameID> P_TimeAndFrameID;
typedef uint32_t TransformableCallbackHandle;
typedef uint64_t TransformableRequestHandle;

class TimeCacheInterface;
using TimeCacheInterfacePtr = std::shared_ptr<TimeCacheInterface>;

enum TransformableResult
{
  TransformAvailable,
  TransformFailure,
};


static constexpr Duration BUFFER_CORE_DEFAULT_CACHE_TIME = std::chrono::seconds(10);  //!< The default amount of time to cache data in seconds

/** \brief A Class which provides coordinate transforms between any two frames in a system.
 *
 * This class provides a simple interface to allow recording and lookup of
 * relationships between arbitrary frames of the system.
 *
 * libTF assumes that there is a tree of coordinate frame transforms which define the relationship between all coordinate frames.
 * For example your typical robot would have a transform from global to real world.  And then from base to hand, and from base to head.
 * But Base to Hand really is composed of base to shoulder to elbow to wrist to hand.
 * libTF is designed to take care of all the intermediate steps for you.
 *
 * Internal Representation
 * libTF will store frames with the parameters necessary for generating the transform into that frame from it's parent and a reference to the parent frame.
 * Frames are designated using an std::string
 * 0 is a frame without a parent (the top of a tree)
 * The positions of frames over time must be pushed in.
 *
 * All function calls which pass frame ids can potentially throw the exception tf::LookupException
 */
class BufferCore
{
public:
  /************* Constants ***********************/
<<<<<<< HEAD
  static const uint32_t MAX_GRAPH_DEPTH = 1000UL;  //!< The default amount of time to cache data in seconds
=======
  static const int DEFAULT_CACHE_TIME = 10;  //!< The default amount of time to cache data in seconds
  static const uint32_t MAX_GRAPH_DEPTH = 1000UL;  //!< Maximum graph search depth (deeper graphs will be assumed to have loops)
>>>>>>> b4dc23c5

  /** Constructor
   * \param interpolating Whether to interpolate, if this is false the closest value will be returned
   * \param cache_time How long to keep a history of transforms in nanoseconds
   *
   */
  BufferCore(tf2::Duration cache_time_ = BUFFER_CORE_DEFAULT_CACHE_TIME);
  virtual ~BufferCore(void);

  /** \brief Clear all data */
  void clear();

  /** \brief Add transform information to the tf data structure
   * \param transform The transform to store
   * \param authority The source of the information for this transform
   * \param is_static Record this transform as a static transform.  It will be good across all time.  (This cannot be changed after the first call.)
   * \return True unless an error occured
   */
  bool setTransform(const geometry_msgs::msg::TransformStamped& transform, const std::string & authority, bool is_static = false);

  /*********** Accessors *************/

  /** \brief Get the transform between two frames by frame ID.
   * \param target_frame The frame to which data should be transformed
   * \param source_frame The frame where the data originated
   * \param time The time at which the value of the transform is desired. (0 will get the latest)
   * \return The transform between the frames
   *
   * Possible exceptions tf2::LookupException, tf2::ConnectivityException,
   * tf2::ExtrapolationException, tf2::InvalidArgumentException
   */
  geometry_msgs::msg::TransformStamped 
    lookupTransform(const std::string& target_frame, const std::string& source_frame,
		    const TimePoint& time) const;

  /** \brief Get the transform between two frames by frame ID assuming fixed frame.
   * \param target_frame The frame to which data should be transformed
   * \param target_time The time to which the data should be transformed. (0 will get the latest)
   * \param source_frame The frame where the data originated
   * \param source_time The time at which the source_frame should be evaluated. (0 will get the latest)
   * \param fixed_frame The frame in which to assume the transform is constant in time. 
   * \return The transform between the frames
   *
   * Possible exceptions tf2::LookupException, tf2::ConnectivityException,
   * tf2::ExtrapolationException, tf2::InvalidArgumentException
   */

  geometry_msgs::msg::TransformStamped
    lookupTransform(const std::string& target_frame, const TimePoint& target_time,
		    const std::string& source_frame, const TimePoint& source_time,
		    const std::string& fixed_frame) const;

  /** \brief Lookup the twist of the tracking_frame with respect to the observation frame in the reference_frame using the reference point
   * \param tracking_frame The frame to track
   * \param observation_frame The frame from which to measure the twist
   * \param reference_frame The reference frame in which to express the twist
   * \param reference_point The reference point with which to express the twist
   * \param reference_point_frame The frame_id in which the reference point is expressed
   * \param time The time at which to get the velocity
   * \param duration The period over which to average
   * \return twist The twist output
   *
   * This will compute the average velocity on the interval
   * (time - duration/2, time+duration/2). If that is too close to the most
   * recent reading, in which case it will shift the interval up to
   * duration/2 to prevent extrapolation.
   *
   * Possible exceptions tf2::LookupException, tf2::ConnectivityException,
   * tf2::ExtrapolationException, tf2::InvalidArgumentException
   *
   * New in geometry 1.1
   */
  /*
  geometry_msgs::Twist
    lookupTwist(const std::string& tracking_frame, const std::string& observation_frame, const std::string& reference_frame,
		const tf::Point & reference_point, const std::string& reference_point_frame, 
		const tf2::TimePoint& time, const tf2::Duration& averaging_interval) const;
  */
  /** \brief lookup the twist of the tracking frame with respect to the observational frame 
   * 
   * This is a simplified version of
   * lookupTwist with it assumed that the reference point is the
   * origin of the tracking frame, and the reference frame is the
   * observation frame.  
   *
   * Possible exceptions tf2::LookupException, tf2::ConnectivityException,
   * tf2::ExtrapolationException, tf2::InvalidArgumentException
   * 
   * New in geometry 1.1
   */
  /*
  geometry_msgs::Twist
    lookupTwist(const std::string& tracking_frame, const std::string& observation_frame, 
		const tf2::TimePoint& time, const tf2::Duration& averaging_interval) const;
  */
  /** \brief Test if a transform is possible
   * \param target_frame The frame into which to transform
   * \param source_frame The frame from which to transform
   * \param time The time at which to transform
   * \param error_msg A pointer to a string which will be filled with why the transform failed, if not NULL
   * \return True if the transform is possible, false otherwise 
   */
  bool canTransform(const std::string& target_frame, const std::string& source_frame,
                    const TimePoint& time, std::string* error_msg = NULL) const;
  
  /** \brief Test if a transform is possible
   * \param target_frame The frame into which to transform
   * \param target_time The time into which to transform
   * \param source_frame The frame from which to transform
   * \param source_time The time from which to transform
   * \param fixed_frame The frame in which to treat the transform as constant in time
   * \param error_msg A pointer to a string which will be filled with why the transform failed, if not NULL
   * \return True if the transform is possible, false otherwise 
   */
  bool canTransform(const std::string& target_frame, const TimePoint& target_time,
                    const std::string& source_frame, const TimePoint& source_time,
                    const std::string& fixed_frame, std::string* error_msg = NULL) const;

  /** \brief A way to see what frames have been cached in yaml format
   * Useful for debugging tools
   */
  std::string allFramesAsYAML(TimePoint current_time) const;
  std::string allFramesAsYAML(double current_time) const {
    return this->allFramesAsYAML(
      TimePoint(std::chrono::duration_cast<std::chrono::system_clock::duration>(
        std::chrono::duration<double, std::nano>(current_time))));
  }

  /** Backwards compatibility for #84
  */
  std::string allFramesAsYAML() const;

  /** \brief A way to see what frames have been cached
   * Useful for debugging
   */
  std::string allFramesAsString() const;
  
  using TransformableCallback = std::function<void(TransformableRequestHandle request_handle, const std::string& target_frame, const std::string& source_frame,
                                                   TimePoint time, TransformableResult result)>;

  /// \brief Internal use only
  TransformableCallbackHandle addTransformableCallback(const TransformableCallback& cb);
  /// \brief Internal use only
  void removeTransformableCallback(TransformableCallbackHandle handle);
  /// \brief Internal use only
  TransformableRequestHandle addTransformableRequest(TransformableCallbackHandle handle, const std::string& target_frame, const std::string& source_frame, TimePoint time);
  /// \brief Internal use only
  void cancelTransformableRequest(TransformableRequestHandle handle);




  // Tell the buffer that there are multiple threads serviciing it. 
  // This is useful for derived classes to know if they can block or not. 
  void setUsingDedicatedThread(bool value) { using_dedicated_thread_ = value;};
  // Get the state of using_dedicated_thread_
  bool isUsingDedicatedThread() const { return using_dedicated_thread_;};
  



  /* Backwards compatability section for tf::Transformer you should not use these
   */

  /**@brief Check if a frame exists in the tree
   * @param frame_id_str The frame id in question  */
  bool _frameExists(const std::string& frame_id_str) const;

  /**@brief Fill the parent of a frame.
   * @param frame_id The frame id of the frame in question
   * @param parent The reference to the string to fill the parent
   * Returns true unless "NO_PARENT" */
  bool _getParent(const std::string& frame_id, TimePoint time, std::string& parent) const;

  /** \brief A way to get a std::vector of available frame ids */
  void _getFrameStrings(std::vector<std::string>& ids) const;


  CompactFrameID _lookupFrameNumber(const std::string& frameid_str) const { 
    return lookupFrameNumber(frameid_str); 
  }
  CompactFrameID _lookupOrInsertFrameNumber(const std::string& frameid_str) {
    return lookupOrInsertFrameNumber(frameid_str); 
  }

  tf2::TF2Error _getLatestCommonTime(CompactFrameID target_frame, CompactFrameID source_frame, TimePoint& time, std::string* error_string) const {
    std::unique_lock<std::mutex> lock(frame_mutex_);
    return getLatestCommonTime(target_frame, source_frame, time, error_string);
  }

  CompactFrameID _validateFrameId(const char* function_name_arg, const std::string& frame_id) const {
    return validateFrameId(function_name_arg, frame_id);
  }

  /**@brief Get the duration over which this transformer will cache */
  tf2::Duration getCacheLength() { return cache_time_;}

  /** \brief Backwards compatabilityA way to see what frames have been cached
   * Useful for debugging
   */
  std::string _allFramesAsDot(TimePoint current_time) const;
  std::string _allFramesAsDot(double current_time) const
  {
    return this->allFramesAsYAML(
      TimePoint(std::chrono::duration_cast<std::chrono::system_clock::duration>(
        std::chrono::duration<double, std::nano>(current_time))));
  }
  std::string _allFramesAsDot() const;

  /** \brief Backwards compatabilityA way to see what frames are in a chain
   * Useful for debugging
   */
  void _chainAsVector(const std::string & target_frame, TimePoint target_time, const std::string & source_frame, TimePoint source_time, const std::string & fixed_frame, std::vector<std::string>& output) const;

private:

  /** \brief A way to see what frames have been cached
   * Useful for debugging. Use this call internally. 
   */
  std::string allFramesAsStringNoLock() const;  


  /******************** Internal Storage ****************/
  
  /** \brief The pointers to potential frames that the tree can be made of.
   * The frames will be dynamically allocated at run time when set the first time. */
  typedef std::vector<TimeCacheInterfacePtr> V_TimeCacheInterface;
  V_TimeCacheInterface frames_;
  
  /** \brief A mutex to protect testing and allocating new frames on the above vector. */
  mutable std::mutex frame_mutex_;

  /** \brief A map from string frame ids to CompactFrameID */
  typedef std::unordered_map<std::string, CompactFrameID> M_StringToCompactFrameID;
  M_StringToCompactFrameID frameIDs_;
  /** \brief A map from CompactFrameID frame_id_numbers to string for debugging and output */
  std::vector<std::string> frameIDs_reverse;
  /** \brief A map to lookup the most recent authority for a given frame */
  std::map<CompactFrameID, std::string> frame_authority_;


  /// How long to cache transform history
  tf2::Duration cache_time_;

  typedef std::unordered_map<TransformableCallbackHandle, TransformableCallback> M_TransformableCallback;
  M_TransformableCallback transformable_callbacks_;
  uint32_t transformable_callbacks_counter_;
  std::mutex transformable_callbacks_mutex_;

  struct TransformableRequest
  {
    TimePoint time;
    TransformableRequestHandle request_handle;
    TransformableCallbackHandle cb_handle;
    CompactFrameID target_id;
    CompactFrameID source_id;
    std::string target_string;
    std::string source_string;
  };
  typedef std::vector<TransformableRequest> V_TransformableRequest;
  V_TransformableRequest transformable_requests_;
  std::mutex transformable_requests_mutex_;
  uint64_t transformable_requests_counter_;

  struct RemoveRequestByCallback;
  struct RemoveRequestByID;


  /************************* Internal Functions ****************************/

  bool setTransformImpl(const tf2::Transform& transform_in, const std::string frame_id,
                        const std::string child_frame_id, const TimePoint stamp,
                        const std::string& authority, bool is_static);
  void lookupTransformImpl(const std::string& target_frame, const std::string& source_frame,
      const TimePoint& time_in, tf2::Transform& transform, TimePoint& time_out) const;

  void lookupTransformImpl(const std::string& target_frame, const TimePoint& target_time,
      const std::string& source_frame, const TimePoint& source_time,
      const std::string& fixed_frame, tf2::Transform& transform, TimePoint& time_out) const;

  /** \brief An accessor to get a frame, which will throw an exception if the frame is no there.
   * \param frame_number The frameID of the desired Reference Frame
   *
   * This is an internal function which will get the pointer to the frame associated with the frame id
   * Possible Exception: tf::LookupException
   */
  TimeCacheInterfacePtr getFrame(CompactFrameID c_frame_id) const;

  TimeCacheInterfacePtr allocateFrame(CompactFrameID cfid, bool is_static);


  bool warnFrameId(const char* function_name_arg, const std::string& frame_id) const;
  CompactFrameID validateFrameId(const char* function_name_arg, const std::string& frame_id) const;

  /// String to number for frame lookup with dynamic allocation of new frames
  CompactFrameID lookupFrameNumber(const std::string& frameid_str) const;

  /// String to number for frame lookup with dynamic allocation of new frames
  CompactFrameID lookupOrInsertFrameNumber(const std::string& frameid_str);

  ///Number to string frame lookup may throw LookupException if number invalid
  const std::string& lookupFrameString(CompactFrameID frame_id_num) const;

  void createConnectivityErrorString(CompactFrameID source_frame, CompactFrameID target_frame, std::string* out) const;

  /**@brief Return the latest rostime which is common across the spanning set
   * zero if fails to cross */
  tf2::TF2Error getLatestCommonTime(CompactFrameID target_frame, CompactFrameID source_frame, TimePoint& time, std::string* error_string) const;

  template<typename F>
  tf2::TF2Error walkToTopParent(F& f, TimePoint time, CompactFrameID target_id, CompactFrameID source_id, std::string* error_string) const;

  /**@brief Traverse the transform tree. If frame_chain is not NULL, store the traversed frame tree in vector frame_chain.
   * */
  template<typename F>
  tf2::TF2Error walkToTopParent(F& f, TimePoint time, CompactFrameID target_id, CompactFrameID source_id, std::string* error_string, std::vector<CompactFrameID> *frame_chain) const;

  void testTransformableRequests();
  bool canTransformInternal(CompactFrameID target_id, CompactFrameID source_id,
                    const TimePoint& time, std::string* error_msg) const;
  bool canTransformNoLock(CompactFrameID target_id, CompactFrameID source_id,
                      const TimePoint& time, std::string* error_msg) const;


  //Whether it is safe to use canTransform with a timeout. (If another thread is not provided it will always timeout.)
  bool using_dedicated_thread_;

};




};

#endif //TF2_CORE_H<|MERGE_RESOLUTION|>--- conflicted
+++ resolved
@@ -91,12 +91,8 @@
 {
 public:
   /************* Constants ***********************/
-<<<<<<< HEAD
-  static const uint32_t MAX_GRAPH_DEPTH = 1000UL;  //!< The default amount of time to cache data in seconds
-=======
   static const int DEFAULT_CACHE_TIME = 10;  //!< The default amount of time to cache data in seconds
   static const uint32_t MAX_GRAPH_DEPTH = 1000UL;  //!< Maximum graph search depth (deeper graphs will be assumed to have loops)
->>>>>>> b4dc23c5
 
   /** Constructor
    * \param interpolating Whether to interpolate, if this is false the closest value will be returned
